# Authors: Maxwell I. Zimmerman <mizimmer@wustl.edu>,
#          Gregory R. Bowman <gregoryrbowman@gmail.com>,
#          Justin R. Porter <justinrporter@gmail.com>
# Contributors:
# Copyright (c) 2016, Washington University in St. Louis
# All rights reserved.
# Unauthorized copying of this file, via any medium is strictly prohibited
# Proprietary and confidential

import logging
from collections import namedtuple

import mdtraj as md
import numpy as np

from ..geometry.libdist import euclidean, manhattan

from ..exception import ImproperlyConfigured, DataInvalid
from ..util import partition_list, partition_indices
from ..util import array as ra

logger = logging.getLogger(__name__)

msmbuilder_libdistance_metrics = ["euclidean", "sqeuclidean", "cityblock",
                                  "chebyshev", "canberra", "braycurtis",
<<<<<<< HEAD
                                  "hamming", "jaccard", "cityblock"]
=======
                                  "hamming", "jaccard"]
>>>>>>> 52f524ea

class MolecularClusterMixin:
    """Additional logic for clusterers in enspara that cluster molecular
    trajectories.
    """

    def predict(self, X):
        """Use an existing clustring fit to predict the assignments,
        distances, and center indices of on new data.new

        See also: assign_to_nearest_center()

        Parameters
        ----------
        X : array-like, shape=(n_states, n_features)
            New data to predict.

        Returns
        -------
        result : ClusterResult
            The result of assigning the given data to the pretrained
            centers.
        """

        if not hasattr(self, 'result_'):
            raise ImproperlyConfigured(
                "To predict the clustering result for new data, the "
                "clusterer first must have fit some data.")

        pred_assigs, pred_dists = assign_to_nearest_center(
            trajectory=X,
            cluster_centers=self.centers_,
            distance_method=self.metric)
        pred_centers = find_cluster_centers(pred_assigs, pred_dists)

        result = ClusterResult(
            assignments=pred_assigs,
            distances=pred_dists,
            center_indices=pred_centers,
            centers=self.centers_)

        return result

    @property
    def labels_(self):
        return self.result_.assignments

    @property
    def distances_(self):
        return self.result_.distances

    @property
    def center_indices_(self):
        return self.result_.center_indices

    @property
    def centers_(self):
        return self.result_.centers


class ClusterResult(namedtuple('ClusterResult',
                               ['center_indices',
                                'distances',
                                'assignments',
                                'centers'])):

    def partition(self, lengths):
        """Split each array in this ClusterResult into multiple
        subarrays of variable length.

        Parameters
        ----------
        lengths : array, shape=(n_subarrays)
            Length of each individual subarray.

        Returns
        -------
        result : ClusterResult
            ClusterResult object containing partitioned arrays.
            Assignments and distances are np.ndarrays if each row is the
            same length, and ra.RaggedArrays if trajectories differ.

        See Also
        --------
        partition_indices : for converting lists of concatenated-array
            indices into lists of partitioned-array indices.
        partition_list : for converting concatenated arrays into
            partitioned arrays
        """

        square = all(lengths[0] == l for l in lengths)

        if square:
            logger.debug(
                'Lengths are homogenous (%s); using numpy arrays '
                'as output to partitioning.', lengths[0])
            return ClusterResult(
                assignments=np.array(partition_list(self.assignments,
                                                    lengths)),
                distances=np.array(partition_list(self.distances, lengths)),
                center_indices=partition_indices(self.center_indices, lengths),
                centers=self.centers)
        else:
            logger.debug(
                'Lengths are nonhomogenous (median=%d, min=%d, max=%d); '
                'using RaggedArray as output to partitioning.',
                np.median(lengths), np.min(lengths), np.max(lengths))
            return ClusterResult(
                assignments=ra.RaggedArray(self.assignments, lengths=lengths),
                distances=ra.RaggedArray(self.distances, lengths=lengths),
                center_indices=partition_indices(self.center_indices, lengths),
                centers=self.centers)


def assign_to_nearest_center(trajectory, cluster_centers, distance_method):
    """Assign each frame from trajectory to one of the given cluster centers
    using the given distance metric.

    Parameters
    ----------
    trajectory: md.Trajectory or ndarray, shape=(n_frames, n_features, ...)
        The frames to assign to a cluster_center. This parameter need
        only implement `__len__` and  be accepted by `distance_method`.
    cluster_centers : iterable
        Iterable containing some number of exemplar data that each datum
        in `trajectory` can be compared to using distance_method.
    distance_method: function, params=(trajectory, cluster_centers[i])
        The distance method to use for assigning each observation in
        trajectorys to one of the cluster_centers. Must take the entire
        trajectory and one item from cluster_centers as parameters.

    Returns
    ----------
    assignments : ndarray, shape=(n_frames,)
        The assignment of each frame in `trajectory` to a frame in
        cluster_centers.
    distances : ndarray, shape=(n_frames,)
        The distance between each frame in `trajectory` and its assigned
        frame in cluster_centers.
    """

    assignments = np.zeros(len(trajectory), dtype=int)
    distances = np.empty(len(trajectory), dtype=float)
    distances.fill(np.inf)

    # if there are more cluster_centers than trajectory, significant
    # performance benefit can be realized by computing each frame's
    # distance to ALL cluster centers, rather than the reverse.
    if len(cluster_centers) > len(trajectory) and hasattr(cluster_centers, 'xyz'):
        for i, frame in enumerate(trajectory):
            dist = distance_method(cluster_centers, frame)
            assignments[i] = np.argmin(dist)
            distances[i] = np.min(dist)
    else:
        for i, center in enumerate(cluster_centers):
            dist = distance_method(trajectory, center)
            inds = (dist < distances)
            distances[inds] = dist[inds]
            assignments[inds] = i

    return assignments, distances


def find_cluster_centers(assignments, distances):
    """Given a list of distances and assignments, find the
    lowest-distance frame to each label in assignments.

    Parameters
    ----------
    distances: array-like, shape=(n_frames,)
        The distance of each observation to the cluster center.
    assignments : array-like, shape=(n_frames,)
        The assignment of each observation to a cluster.

    Returns
    ----------
    cluster_center_indices : array, shape=(n_labels,)
        A tuple containing the assignment of each observation to a
        center (assignments), the distance to that center (distances),
        and a list of observations that are closest to a given center
        (cluster_center_indices.)
    """

    if len(distances) != len(assignments):
        raise DataInvalid(
            "Length of distances (%s) must match length of assignments "
            "(%s)." % (len(distances), len(assignments)))

    unique_centers = np.unique(assignments)
    center_inds = np.zeros_like(unique_centers)

    for i, c in enumerate(unique_centers):
        assigned_frames = np.where(assignments == c)[0]
        ind = assigned_frames[np.argmin(distances[assigned_frames])]

        center_inds[i] = ind

    return center_inds


def load_frames(filenames, indices, **kwargs):
    """Load specific frame indices from a list of trajectory files.

    Given a list of trajectory file names (`filenames`) and tuples
    indicating trajectory number and frame number (`indices`), load the
    given frames into a list of md.Trajectory objects. All additional
    kwargs are passed on to md.load_frame.

    Parameters
    ----------
    indices: list, shape=(n_frames, 2)
        List of 2d coordinates, indicating filename to load from and
        which frame to load.
    filenames: list, shape=(n_files)
        List of files to load frames from. The first position in indices
        is taken to refer to a position in this list.
    stride: int
        Treat the indices as having been computed using a stride, so
        mulitply the second index (frame number) by this number (e.g.
        for stride 10, [2, 3] becomes [2, 30]).

    Returns
    ----------
    centers: list
        List of loaded trajectories.
    """

    stride = kwargs.pop('stride', 1)
    if stride is None:
        stride = 1

    centers = []
    for i, j in indices:
        try:
            c = md.load_frame(filenames[i], index=j*stride, **kwargs)
        except ValueError:
            raise ImproperlyConfigured(
                'Failed to load frame {fr} of {fn} using args {kw}.'.format(
                    fn=filenames[i], fr=j*stride, kw=kwargs))
        centers.append(c)

    return centers


def _get_distance_method(metric):
    if metric == 'rmsd':
        return md.rmsd
    if metric == 'euclidean':
        return euclidean
<<<<<<< HEAD
=======
    elif metric in ['cityblock', 'manhattan']:
        return manhattan
>>>>>>> 52f524ea
    elif metric in msmbuilder_libdistance_metrics:
        try:
            import msmbuilder.libdistance as libdistance
        except ImportError:
            raise ImproperlyConfigured(
                "Enspara needs the optional MSMBuilder dependency installed " +
                "to use '{}' as a clustering metric.".format(metric) +
                "It uses MSMBuilder3's libdistance, but we weren't able to " +
                "import msmbuilder.libdistance.")

        def f(X, Y):
            return libdistance.dist(X, Y, metric)
        return f
    elif callable(metric):
        return metric
    else:
        raise ImproperlyConfigured(
            "'{}' is not a recognized metric".format(metric))<|MERGE_RESOLUTION|>--- conflicted
+++ resolved
@@ -23,11 +23,8 @@
 
 msmbuilder_libdistance_metrics = ["euclidean", "sqeuclidean", "cityblock",
                                   "chebyshev", "canberra", "braycurtis",
-<<<<<<< HEAD
-                                  "hamming", "jaccard", "cityblock"]
-=======
                                   "hamming", "jaccard"]
->>>>>>> 52f524ea
+
 
 class MolecularClusterMixin:
     """Additional logic for clusterers in enspara that cluster molecular
@@ -277,11 +274,8 @@
         return md.rmsd
     if metric == 'euclidean':
         return euclidean
-<<<<<<< HEAD
-=======
     elif metric in ['cityblock', 'manhattan']:
         return manhattan
->>>>>>> 52f524ea
     elif metric in msmbuilder_libdistance_metrics:
         try:
             import msmbuilder.libdistance as libdistance
