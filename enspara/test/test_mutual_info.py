--- conflicted
+++ resolved
@@ -228,17 +228,6 @@
 
 def test_weighted_mi():
 
-<<<<<<< HEAD
-    a = np.array([[0, 0, 1],
-                  [1, 1, 0]]).T
-    b = np.array([[0, 0, 1, 1],
-                  [1, 1, 0, 0]]).T
-
-    wmi = mutual_info.weighted_mi(a, [0.25, 0.25, 0.5])
-    mi = mutual_info.mi_matrix_serial(
-        [b], [b], [2, 2], [2, 2],
-        compute_diagonal=True)
-=======
     a = np.array([[0, 1, 1, 1, 0, 0, 1, 0],
                   [0, 1, 1, 1, 0, 0, 0, 0]]).T
     b = np.array([[0, 1, 1],
@@ -246,7 +235,6 @@
 
     mi = mutual_info.mi_matrix_serial([a], [a], [2, 2], [2, 2])
     wmi = mutual_info.weighted_mi(b, [4/8, 3/8, 1/8])
->>>>>>> 88ea0b42
 
     assert_allclose(wmi, mi)
 
